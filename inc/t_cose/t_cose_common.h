/*
 * t_cose_common.h
 *
 * Copyright 2019-2022, Laurence Lundblade
 *
 * Copyright (c) 2022, Arm Limited. All rights reserved.
 *
 * SPDX-License-Identifier: BSD-3-Clause
 *
 * See BSD-3-Clause license in README.md
 */


#ifndef __T_COSE_COMMON_H__
#define __T_COSE_COMMON_H__

#include <stdint.h>

#ifdef __cplusplus
extern "C" {
#endif


/*
 * API Design Overview
 * 
 * t_cose is made up of a collection of objects (in the
 * object-oriented programming sense) that correspond to the main
 * objects defined in CDDL by the COSE standard (RFC 9052). These
 * objects come in pairs, one for the sendi *ng/signing/encrypting
 * side and the other for the receiving/verifying/decrypting
 * side. Following is a high-level description of all of these and how
 * they connect up to each other.
 *
 * Some of this is implemented and some of this is a design proposal,
 * so it is subject to some change, renaming and such as the
 * implementation completes.
 *
 *
 * COSE_Sign and COSE_Sign1
 *
 * t_cose_sign_sign() and t_cose_sign_verify() are the pair that
 * implements both COSE_Sign and COSE_Sign1 COSE messages.
 *
 * They rely on implementations of t_cose_signature_sign and
 * t_cose_signature_verify to create and to verify the
 * COSE_Signature(s) that are in a COSE_Sign. They are also used to
 * create the signature for COSE_Sign1. These two are an abstract
 * base class they are just an interface without an implementation.
 *
 * t_cose_headers_decode() and t_cose_headers_encode() are also used
 * by the t_cose_sign pair. These process both the protected and
 * unprotected header parameter buckets called Headers in COSE.
 *
 *
 * COSE_Encrypt and COSE_Encrypt0
 *
 * t_cose_encrypt_enc() and t_cose_encrypt_dec() are the pair for
 * COSE_Encrypt and COSE_Encrypt0.
 *
 * t_cose_headers_decode() and t_cose_headers_encode() are used for
 * the header parameters.
 *
 * This makes use of implementations of t_cose_recipient_enc and
 * t_cose_recipient_dec for COSE_recipient used by COSE_Encrypt. They
 * are not needed for COSE_Encrypt0.
 *
 *
 * COSE_Mac and COSE_Mac0
 *
 * t_cose_mac_auth() and t_cose_mac_check() are the pair for COSE_Mac
 * and COSE_Mac0.
 *
 * t_cose_headers_decode() and t_cose_headers_encode() are used for
 * the header parameters.
 *
 * For COSE_Mac, t_cose_recipient_enc() and t_cose_recipient_dec()
 * implement COSE_recipient. (I’m pretty sure sharing t_cose_recipient
 * between COSE_MAC and COSE_Encrypt can work, but this needs to be
 * checked by actually de *signing and implementing it). These are not
 * needed for COSE_Mac0.
 *
 * 
 * COSE_Message
 *
 * t_cose_message_create() and t_cose_message_decode handle
 * COSE_Message. This is for handling COSE messages that might signed,
 * encrypted, MACed or some combination of these. In the simplest case
 * they decode the CBOR tag n *umber and switch off to one of the
 * above handlers. In more complicated cases they recursively handled
 * nested signing, encrypting and MACing. (Lots of work to do on
 * this…)
 *
 *
 * Headers
 *
 * t_cose_headers_decode() and t_cose_headers_encode() handle the
 * protected and unprotected header parameter buckets that are used by
 * all the COSE messages.
 *
 * This also defines a data structure, t_cose_header_parameter that
 * holds one single parameter, for example an algorithm ID or a
 * kid. This structure is used to pass the parameters in and out of
 * all the methods above. It fa *cilitates the general header
 * parameter implementation and allows for custom and specialized
 * headers.
 *
 *
 * COSE_signature
 *
 * t_cose_signature_sign and t_cose_signature_verify are abstract
 * bases classes for a set of implementations of COSE_Signature. This
 * design is chosen because there are a variety of signature schemes
 * to implement. Mostly th *ese correspond to different signing
 * algorithms, but there is enough variation from algorithm to
 * algorithm that the use of an abstract base class here makes sense.
 *
 * The concrete classes will generally correspond to groups of
 * algorithms. For example, there will likely be one for ECDSA,
 * t_cose_signature_sign_ecdsa, another for RSAPSS and a variety for
 * PQ. Perhaps there will be one fo *r counter signatures of
 * particular types.
 *
 * The user of t_cose will create instances of t_cose_signature and
 * configure them into t_cose_sign_sign() and t_cose_sign_verify().
 *
 *
 * COSE_recipient
 *
 * t_cose_recipient_enc and t_cose_recipient_dec are abstract base
 * classes for the set of concrete implementations of
 * COSE_recipient. Because the variation in one type of COSE_recipient
 * to another is so varied, this is whe *re the abstract base class is
 * necessary.
 *
 * Note that this use object-orientation here gives some very nice
 * modularity and extensibility. New types of COSE_recipient can be
 * added to COSE_Encrypt and COSE_Mac without changing their
 * implementation at all. It is als *o possible to add new types of
 * recipients without even modifying the main t_cose library.
 *
 * 
 * COSE_Key 
 *
 * Some formats of COSE_recipient have parameters that are in the
 * COSE_key format. It would be useful to have some library code to
 * handle these, in particular to encode and decode from the key data
 * structure used by the cr *ypto library (OpenSSL, PSA, …).
 */


  
/**
 * \file t_cose_common.h
 *
 * \brief This file contains definitions common to all public t_cose
 * interfaces.
 *
 * t_cose_common.h contains the definitions common to all public
 * t_cose interfaces, particularly the error codes, algorithm
 * identification constants and the structure containing a key.
 *
 * **Compile Time Configuration Options**
 *
 * \c T_COSE_DISABLE_SHORT_CIRCUIT_SIGN -- This disables short-circuit
 * signing test mode. This saves a small amount of object code
 *
 * \c T_COSE_DISABLE_ES512 -- Disables the COSE algorithm ES512
 * algorithm. This saves a tiny amount of code and a few hundred bytes
 * of stack. It saves more than \c T_COSE_DISABLE_ES384.
 *
 * \c T_COSE_DISABLE_ES384 -- Disables the COSE algorithm ES384
 * algorithm. This saves a tiny amount of code and a few hundred bytes
 * of stack. No stack will be saved if \c T_COSE_DISABLE_ES512 is not
 * also defined.
 *
 * \c T_COSE_DISABLE_CONTENT_TYPE -- Disables the content type
 * parameters for both signing and verifying.
 */




/**
 * \def T_COSE_ALGORITHM_ES256
 *
 * \brief Indicates ECDSA with SHA-256.
 *
 * This value comes from the
 * [IANA COSE Registry](https://www.iana.org/assignments/cose/cose.xhtml).
 *
 * The COSE standard recommends a key using the secp256r1 curve with
 * this algorithm. This curve is also known as prime256v1 and P-256.
 */
#define T_COSE_ALGORITHM_ES256 -7

/**
 * \def T_COSE_ALGORITHM_ES384
 *
 * \brief Indicates ECDSA with SHA-384.
 *
 * This value comes from the
 * [IANA COSE Registry](https://www.iana.org/assignments/cose/cose.xhtml).
 *
 * The COSE standard recommends a key using the secp384r1 curve with
 * this algorithm. This curve is also known as P-384.
 */
#define T_COSE_ALGORITHM_ES384 -35

/**
 * \def T_COSE_ALGORITHM_ES512
 *
 * \brief Indicates ECDSA with SHA-512.
 *
 * This value comes from the
 * [IANA COSE Registry](https://www.iana.org/assignments/cose/cose.xhtml).
 *
 * The COSE standard recommends a key using the secp521r1 curve with
 * this algorithm. This curve is also known as P-521.
 */
#define T_COSE_ALGORITHM_ES512 -36

/*!
 * \brief HPKE ciphersuite
 */
struct t_cose_crypto_hpke_suite_t {
    uint16_t    kem_id;  // Key Encryption Method id
    uint16_t    kdf_id;  // Key Derivation Function id
    uint16_t    aead_id; // Authenticated Encryption with Associated Data id
};

#define T_COSE_ALGORITHM_NONE 0



/**
 * Indicates the cryptographic library the \ref t_cose_key is intended
 * for. Usually only one cryptographic library is integrated so this
 * serves as a cross-check.
 */
enum t_cose_crypto_lib_t {
    /** can be used for integrations
     * that don't have or don't want to have any cross-check.
     */
    T_COSE_CRYPTO_LIB_UNIDENTIFIED = 0,
    /** \c key_ptr points to a malloced OpenSSL EC_KEY. The caller
     * needs to free it after the operation is done. */
    T_COSE_CRYPTO_LIB_OPENSSL = 1,
     /** \c key_handle is a \c psa_key_handle_t in Arm's Platform Security
      * Architecture */
    T_COSE_CRYPTO_LIB_PSA = 2
};


/**
 * This structure is used to indicate or pass a key through the t_cose
 * implementation to the underlying, platform-specific cryptography
 * libraries for signing and verifying signature. You must know the
 * cryptographic library that is integrated with t_cose to know how to
 * fill in this data structure.
 *
 * For example, in the OpenSSL integration, \ref key_ptr should point
 * to an OpenSSL \c EVP_KEY type.
 */
struct t_cose_key {
    /** Identifies the crypto library this key was created for.  The
     * crypto library knows if it uses the handle or the pointer so
     * this indirectly selects the union member. */
    enum t_cose_crypto_lib_t crypto_lib;
    union {
        /** For libraries that use a pointer to the key or key
         * handle. \c NULL indicates empty. */
        void *key_ptr;
        /** For libraries that use an integer handle to the key */
        uint64_t key_handle;
    } k;
};


/** An empty or \c NULL \c t_cose_key */
/*
 * This has to be definied differently in C than C++ because there is
 * no common construct for a literal structure.
 *
 * In C compound literals are used.
 *
 * In C++ list initalization is used. This only works
 * in C++11 and later.
 *
 * Note that some popular C++ compilers can handle compound
 * literals with on-by-default extensions, however
 * this code aims for full correctness with strict
 * compilers so they are not used.
 */
#ifdef __cplusplus
#define T_COSE_NULL_KEY {T_COSE_CRYPTO_LIB_UNIDENTIFIED, {0}}
#else
#define T_COSE_NULL_KEY \
    ((struct t_cose_key){T_COSE_CRYPTO_LIB_UNIDENTIFIED, {0}})
#endif


/* Private value. Intentionally not documented for Doxygen.  This is
 * the size allocated for the encoded protected header parameters.  It
 * needs to be big enough for encode_protected_parameters() to
 * succeed. It currently sized for one parameter with an algorithm ID
 * up to 32 bits long -- one byte for the wrapping map, one byte for
 * the label, 5 bytes for the ID. If this is made accidentially too
 * small, QCBOR will only return an error, and not overrun any
 * buffers.
 *
 * 17 extra bytes are added, rounding it up to 24 total, in case some
 * other protected header parameter is to be added and so the test
 * using T_COSE_TEST_CRIT_PARAMETER_EXIST can work.
 */
#define T_COSE_SIGN1_MAX_SIZE_PROTECTED_PARAMETERS (1+1+5+17)


enum t_cose_key_usage_flags {
    T_COSE_KEY_USAGE_FLAG_NONE = 0,
    T_COSE_KEY_USAGE_FLAG_DECRYPT = 1,
    T_COSE_KEY_USAGE_FLAG_ENCRYPT = 2
};

/**
 * Error codes return by t_cose.
 */
/*
 * Do not reorder these. It is OK to add new ones at the end.
 *
 * Explicit values are included because some tools like debuggers show
 * only the value, not the symbol, and it is hard to count up through
 * 35 lines to figure out the actual value.
 */
enum t_cose_err_t {
    /** Operation completed successfully. */
    T_COSE_SUCCESS = 0,

    /** The requested signing algorithm is not supported.  */
    T_COSE_ERR_UNSUPPORTED_SIGNING_ALG = 1,

    /** Internal error when encoding protected parameters, usually
     * because they are too big. It is internal because the caller
     * can't really affect the size of the protected parameters. */
    T_COSE_ERR_MAKING_PROTECTED = 2,

    /** The hash algorithm needed is not supported. Note that the
     * signing algorithm identifier identifies the hash algorithm. */
    T_COSE_ERR_UNSUPPORTED_HASH = 3,

    /** Some system failure when running the hash algorithm. */
    T_COSE_ERR_HASH_GENERAL_FAIL = 4,

    /** The buffer to receive a hash result is too small. */
    T_COSE_ERR_HASH_BUFFER_SIZE = 5,

    /** The buffer to receive result of a signing operation is too
     * small. */
    T_COSE_ERR_SIG_BUFFER_SIZE = 6,

    /** When verifying a \c COSE_Sign1, the CBOR is "well-formed", but
     * something is wrong with the format of the CBOR outside of the
     * header parameters. For example, it is missing something like
     * the payload or something is of an unexpected type. */
    T_COSE_ERR_SIGN1_FORMAT = 8,

    /** When decoding some CBOR like a \c COSE_Sign1, the CBOR was not
     * "well-formed". Most likely what was supposed to be CBOR is
     * either not or is corrupted. The CBOR is can't be decoded. */
    T_COSE_ERR_CBOR_NOT_WELL_FORMED = 9,

    /** The CBOR is "well-formed", but something is wrong with format
     * in the header parameters.  For example, a parameter is labeled
     * with other than an integer or string or the value is an integer
     * when a byte string is expected. */
    T_COSE_ERR_PARAMETER_CBOR = 10,

    /** No algorithm ID was found when one is needed. For example,
     * when verifying a \c COSE_Sign1. */
    T_COSE_ERR_NO_ALG_ID = 11,

    /** No kid (key ID) was found when one is needed. For example,
     * when verifying a \c COSE_Sign1. */
    T_COSE_ERR_NO_KID = 12,

    /** Signature verification failed. For example, the cryptographic
     * operations completed successfully but hash wasn't as
     * expected. */
    T_COSE_ERR_SIG_VERIFY = 13,

    /** Verification of a short-circuit signature failed. */
    T_COSE_ERR_BAD_SHORT_CIRCUIT_KID = 14,

    /** Some (unspecified) argument was not valid. */
    T_COSE_ERR_INVALID_ARGUMENT = 15,

    /** Out of heap memory. This originates in crypto library as
     * t_cose does not use malloc. */
    T_COSE_ERR_INSUFFICIENT_MEMORY = 16,

    /** General unspecific failure. */
    T_COSE_ERR_FAIL = 17,

    /** Equivalent to \c PSA_ERROR_CORRUPTION_DETECTED. */
    T_COSE_ERR_TAMPERING_DETECTED = 18,

    /** The key identified by a \ref t_cose_key or a key ID was not
     * found. */
    T_COSE_ERR_UNKNOWN_KEY = 19,

    /** The key was found, but it was the wrong type for the
      * operation. */
    T_COSE_ERR_WRONG_TYPE_OF_KEY = 20,

    /** Error constructing the COSE \c Sig_structure when signing or
     *  verify. */
    T_COSE_ERR_SIG_STRUCT = 21,

    /** Signature was short-circuit. The option \ref
     * T_COSE_OPT_ALLOW_SHORT_CIRCUIT to allow verification of
     * short-circuit signatures was not set.  */
    T_COSE_ERR_SHORT_CIRCUIT_SIG = 22,

    /** Something generally went wrong in the crypto adaptor when
      * signing or verifying. */
    T_COSE_ERR_SIG_FAIL = 23,

    /** Something went wrong formatting the CBOR.  Possibly the
     * payload has maps or arrays that are not closed when using
     * t_cose_sign1_encode_parameters() and
     * t_cose_sign1_encode_signature() to sign a \c COSE_Sign1. */
    T_COSE_ERR_CBOR_FORMATTING = 24,

     /** The buffer passed in to receive the output is too small. */
    T_COSE_ERR_TOO_SMALL = 25,

    /** More parameters (more than \ref T_COSE_PARAMETER_LIST_MAX)
     * than this implementation can handle. Note that all parameters
     * need to be checked for criticality so all parameters need to be
     * examined. */
    T_COSE_ERR_TOO_MANY_PARAMETERS = 26,

    /** A parameter was encountered that was unknown and also listed in
      * the crit labels parameter. */
    T_COSE_ERR_UNKNOWN_CRITICAL_PARAMETER = 27,

    /** A request was made to signed with a short-circuit sig, \ref
     * T_COSE_OPT_SHORT_CIRCUIT_SIG, but short circuit signature are
     * disabled (compiled out) for this implementation.  */
    T_COSE_ERR_SHORT_CIRCUIT_SIG_DISABLED = 28,

    /** The key type in a \ref t_cose_key is wrong for the
     * cryptographic library used by this integration of t_cose.
     */
    T_COSE_ERR_INCORRECT_KEY_FOR_LIB = 29,

    /** This implementation only handles integer COSE algorithm IDs with
     * values less than \c INT32_MAX. */
    T_COSE_ERR_NON_INTEGER_ALG_ID = 30,

    /** The content type parameter contains a content type that is
     * neither integer or text string or it is an integer not in the
     * range of 0 to \c UINT16_MAX. */
    T_COSE_ERR_BAD_CONTENT_TYPE = 31,

    /** If the option \ref T_COSE_OPT_TAG_REQUIRED is set for
     * t_cose_sign1_verify() and the tag is absent, this error is
     * returned. */
    T_COSE_ERR_INCORRECTLY_TAGGED = 32,

    /** The signing or verification key given is empty. */
    T_COSE_ERR_EMPTY_KEY = 33,

    /** A header parameter occurs twice, perhaps once in protected and
     * once in unprotected. Duplicate header parameters are not
     * allowed in COSE.
     */
    T_COSE_ERR_DUPLICATE_PARAMETER = 34,

    /** A header parameter that should be protected (alg id or crit)
     * is not. This occurs when verifying a \c COSE_Sign1 that is
     * improperly constructed. */
    T_COSE_ERR_PARAMETER_NOT_PROTECTED = 35,

    /** Something is wrong with the crit parameter. */
    T_COSE_ERR_CRIT_PARAMETER = 36,

    /** More than \ref T_COSE_MAX_TAGS_TO_RETURN unprocessed tags when
     * verifying a signature. */
    T_COSE_ERR_TOO_MANY_TAGS = 37,

<<<<<<< HEAD
    /** The requested key exchange algorithm is not supported.  */
    T_COSE_ERR_UNSUPPORTED_KEY_EXCHANGE_ALG = 38,

    /** The requested encryption algorithm is not supported.  */
    T_COSE_ERR_UNSUPPORTED_ENCRYPTION_ALG = 39,

    /** The requested key length is not supported.  */
    T_COSE_ERR_UNSUPPORTED_KEY_LENGTH = 40,

    /** Adding a recipient to the COSE_Encrypt0 structure is not allowed.  */
    T_COSE_ERR_RECIPIENT_CANNOT_BE_ADDED = 41,

    /** The requested cipher algorithm is not supported.  */
    T_COSE_ERR_UNSUPPORTED_CIPHER_ALG = 42,

    /** Something went wrong in the crypto adaptor when
      * encrypting data. */
    T_COSE_ERR_ENCRYPT_FAIL = 43,

    /** Something went wrong in the crypto adaptor when
      * decrypting data. */
    T_COSE_ERR_DECRYPT_FAIL = 44,

    /** Something went wrong in the crypto adaptor when
      * invoking HPKE to encrypt data. */
    T_COSE_ERR_HPKE_ENCRYPT_FAIL = 45,

    /** Something went wrong in the crypto adaptor when
      * invoking HPKE to decrypt data. */
    T_COSE_ERR_HPKE_DECRYPT_FAIL = 46,

    /** When decoding a CBOR structure, a mandatory field
     *  was not found. */
    T_COSE_ERR_CBOR_MANDATORY_FIELD_MISSING = 47,

    /** When decoding the ephemeral key structure, the included
     * public key is of incorrect or unexpected size. */
    T_COSE_ERR_EPHEMERAL_KEY_SIZE_INCORRECT = 48,

    /** Cryptographic operations may require a key usage flags
     * to be indicated. If the provided flags are unsupported,
     * this error is returned. */
    T_COSE_ERR_UNSUPPORTED_KEY_USAGE_FLAGS = 49,

    /** The key import failed. */
    T_COSE_ERR_KEY_IMPORT_FAILED = 50,

    /** Obtaining random bytes failed. */
    T_COSE_ERR_RNG_FAILED = 51,

    /** Export of the public key failed. */
    T_COSE_ERR_PUBLIC_KEY_EXPORT_FAILED = 52,

    /** Generating asymmetric key pair failed. */
    T_COSE_ERR_KEY_GENERATION_FAILED = 53,

    /** Export of the key failed. */
    T_COSE_ERR_KEY_EXPORT_FAILED = 54,

    /** Something went wrong with AES Key Wrap. */
    T_COSE_ERR_AES_KW_FAILED = 55,
=======
    /** When decoding a header parameter that is not a string, integer or boolean
     * was encountered with no callback set handle it. See t_cose_ignore_param_cb()
     * and related. */
    T_COSE_ERR_UNHANDLED_HEADER_PARAMETER = 38,

    /* When encoding parameters, struct t_cose_header_parameter.parameter_type
     * is not a valid type.
     */
    T_COSE_ERR_INVALID_PARAMETER_TYPE = 39,

    /* Can't put critical parameters in the non-protected
     * header bucket. */
    T_COSE_ERR_CRIT_PARAMETER_IN_UNPROTECTED = 40,

    T_COSE_ERR_INSUFFICIENT_SPACE_FOR_PARAMETERS = 41,
>>>>>>> e597cf21
};




/**
 * The maximum number of header parameters that can be handled during
 * verification of a \c COSE_Sign1 message. \ref
 * T_COSE_ERR_TOO_MANY_PARAMETERS will be returned by
 * t_cose_sign1_verify() if the input message has more.
 *
 * There can be both \ref T_COSE_PARAMETER_LIST_MAX integer-labeled
 * parameters and \ref T_COSE_PARAMETER_LIST_MAX string-labeled
 * parameters.
 *
 * This is a hard maximum so the implementation doesn't need
 * malloc. This constant can be increased if needed. Doing so will
 * increase stack usage.
 */
#define T_COSE_PARAMETER_LIST_MAX 10



/**
 * The value of an unsigned integer content type indicating no content
 * type.  See \ref t_cose_parameters.
 */
#define T_COSE_EMPTY_UINT_CONTENT_TYPE UINT16_MAX+1


#ifdef __cplusplus
}
#endif


#endif /* __T_COSE_COMMON_H__ */<|MERGE_RESOLUTION|>--- conflicted
+++ resolved
@@ -489,69 +489,6 @@
      * verifying a signature. */
     T_COSE_ERR_TOO_MANY_TAGS = 37,
 
-<<<<<<< HEAD
-    /** The requested key exchange algorithm is not supported.  */
-    T_COSE_ERR_UNSUPPORTED_KEY_EXCHANGE_ALG = 38,
-
-    /** The requested encryption algorithm is not supported.  */
-    T_COSE_ERR_UNSUPPORTED_ENCRYPTION_ALG = 39,
-
-    /** The requested key length is not supported.  */
-    T_COSE_ERR_UNSUPPORTED_KEY_LENGTH = 40,
-
-    /** Adding a recipient to the COSE_Encrypt0 structure is not allowed.  */
-    T_COSE_ERR_RECIPIENT_CANNOT_BE_ADDED = 41,
-
-    /** The requested cipher algorithm is not supported.  */
-    T_COSE_ERR_UNSUPPORTED_CIPHER_ALG = 42,
-
-    /** Something went wrong in the crypto adaptor when
-      * encrypting data. */
-    T_COSE_ERR_ENCRYPT_FAIL = 43,
-
-    /** Something went wrong in the crypto adaptor when
-      * decrypting data. */
-    T_COSE_ERR_DECRYPT_FAIL = 44,
-
-    /** Something went wrong in the crypto adaptor when
-      * invoking HPKE to encrypt data. */
-    T_COSE_ERR_HPKE_ENCRYPT_FAIL = 45,
-
-    /** Something went wrong in the crypto adaptor when
-      * invoking HPKE to decrypt data. */
-    T_COSE_ERR_HPKE_DECRYPT_FAIL = 46,
-
-    /** When decoding a CBOR structure, a mandatory field
-     *  was not found. */
-    T_COSE_ERR_CBOR_MANDATORY_FIELD_MISSING = 47,
-
-    /** When decoding the ephemeral key structure, the included
-     * public key is of incorrect or unexpected size. */
-    T_COSE_ERR_EPHEMERAL_KEY_SIZE_INCORRECT = 48,
-
-    /** Cryptographic operations may require a key usage flags
-     * to be indicated. If the provided flags are unsupported,
-     * this error is returned. */
-    T_COSE_ERR_UNSUPPORTED_KEY_USAGE_FLAGS = 49,
-
-    /** The key import failed. */
-    T_COSE_ERR_KEY_IMPORT_FAILED = 50,
-
-    /** Obtaining random bytes failed. */
-    T_COSE_ERR_RNG_FAILED = 51,
-
-    /** Export of the public key failed. */
-    T_COSE_ERR_PUBLIC_KEY_EXPORT_FAILED = 52,
-
-    /** Generating asymmetric key pair failed. */
-    T_COSE_ERR_KEY_GENERATION_FAILED = 53,
-
-    /** Export of the key failed. */
-    T_COSE_ERR_KEY_EXPORT_FAILED = 54,
-
-    /** Something went wrong with AES Key Wrap. */
-    T_COSE_ERR_AES_KW_FAILED = 55,
-=======
     /** When decoding a header parameter that is not a string, integer or boolean
      * was encountered with no callback set handle it. See t_cose_ignore_param_cb()
      * and related. */
@@ -567,7 +504,68 @@
     T_COSE_ERR_CRIT_PARAMETER_IN_UNPROTECTED = 40,
 
     T_COSE_ERR_INSUFFICIENT_SPACE_FOR_PARAMETERS = 41,
->>>>>>> e597cf21
+
+    /** The requested key exchange algorithm is not supported.  */
+    T_COSE_ERR_UNSUPPORTED_KEY_EXCHANGE_ALG = 42,
+
+    /** The requested encryption algorithm is not supported.  */
+    T_COSE_ERR_UNSUPPORTED_ENCRYPTION_ALG = 43,
+
+    /** The requested key length is not supported.  */
+    T_COSE_ERR_UNSUPPORTED_KEY_LENGTH = 44,
+
+    /** Adding a recipient to the COSE_Encrypt0 structure is not allowed.  */
+    T_COSE_ERR_RECIPIENT_CANNOT_BE_ADDED = 45,
+
+    /** The requested cipher algorithm is not supported.  */
+    T_COSE_ERR_UNSUPPORTED_CIPHER_ALG = 46,
+
+    /** Something went wrong in the crypto adaptor when
+     * encrypting data. */
+    T_COSE_ERR_ENCRYPT_FAIL = 47,
+
+    /** Something went wrong in the crypto adaptor when
+     * decrypting data. */
+    T_COSE_ERR_DECRYPT_FAIL = 48,
+
+    /** Something went wrong in the crypto adaptor when
+     * invoking HPKE to encrypt data. */
+    T_COSE_ERR_HPKE_ENCRYPT_FAIL = 49,
+
+    /** Something went wrong in the crypto adaptor when
+     * invoking HPKE to decrypt data. */
+    T_COSE_ERR_HPKE_DECRYPT_FAIL = 50,
+
+    /** When decoding a CBOR structure, a mandatory field
+     *  was not found. */
+    T_COSE_ERR_CBOR_MANDATORY_FIELD_MISSING = 51,
+
+    /** When decoding the ephemeral key structure, the included
+     * public key is of incorrect or unexpected size. */
+    T_COSE_ERR_EPHEMERAL_KEY_SIZE_INCORRECT = 52,
+
+    /** Cryptographic operations may require a key usage flags
+     * to be indicated. If the provided flags are unsupported,
+     * this error is returned. */
+    T_COSE_ERR_UNSUPPORTED_KEY_USAGE_FLAGS = 53,
+
+    /** The key import failed. */
+    T_COSE_ERR_KEY_IMPORT_FAILED = 54,
+
+    /** Obtaining random bytes failed. */
+    T_COSE_ERR_RNG_FAILED = 55,
+
+    /** Export of the public key failed. */
+    T_COSE_ERR_PUBLIC_KEY_EXPORT_FAILED = 56,
+
+    /** Generating asymmetric key pair failed. */
+    T_COSE_ERR_KEY_GENERATION_FAILED = 57,
+
+    /** Export of the key failed. */
+    T_COSE_ERR_KEY_EXPORT_FAILED = 58,
+
+    /** Something went wrong with AES Key Wrap. */
+    T_COSE_ERR_AES_KW_FAILED = 59,
 };
 
 
