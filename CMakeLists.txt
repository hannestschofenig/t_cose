--- conflicted
+++ resolved
@@ -66,15 +66,12 @@
     src/t_cose_parameters.c
     src/t_cose_sign1_verify.c
     src/t_cose_util.c
-<<<<<<< HEAD
     src/t_cose_encrypt_enc.c
     src/t_cose_encrypt_dec.c
-=======
     src/t_cose_sign_sign.c
     src/t_cose_signature_sign_ecdsa.c
     src/t_cose_sign_verify.c
     src/t_cose_signature_verify_ecdsa.c
->>>>>>> e597cf21
 )
 
 find_package(QCBOR REQUIRED)
